# This file is machine-generated - editing it directly is not advised

<<<<<<< HEAD
julia_version = "1.9.4"
manifest_format = "2.0"
project_hash = "7956cc3b849df4950f6d39ebcc99f3725f438366"

[[deps.Adapt]]
deps = ["LinearAlgebra", "Requires"]
git-tree-sha1 = "02f731463748db57cc2ebfbd9fbc9ce8280d3433"
uuid = "79e6a3ab-5dfb-504d-930d-738a2a938a0e"
version = "3.7.1"
weakdeps = ["StaticArrays"]

    [deps.Adapt.extensions]
    AdaptStaticArraysExt = "StaticArrays"
=======
julia_version = "1.10.2"
manifest_format = "2.0"
project_hash = "244fcc9295463f18c305152671255b822ed3fa30"
>>>>>>> e146f43e

[[deps.ArgTools]]
uuid = "0dad84c5-d112-42e6-8d28-ef12dabb789f"
version = "1.1.1"

[[deps.Arpack]]
deps = ["Arpack_jll", "Libdl", "LinearAlgebra", "Logging"]
git-tree-sha1 = "9b9b347613394885fd1c8c7729bfc60528faa436"
uuid = "7d9fca2a-8960-54d3-9f78-7d1dccf2cb97"
version = "0.5.4"

[[deps.Arpack_jll]]
deps = ["Artifacts", "CompilerSupportLibraries_jll", "JLLWrappers", "Libdl", "OpenBLAS_jll", "Pkg"]
git-tree-sha1 = "5ba6c757e8feccf03a1554dfaf3e26b3cfc7fd5e"
uuid = "68821587-b530-5797-8361-c406ea357684"
version = "3.5.1+1"

[[deps.Artifacts]]
uuid = "56f22d72-fd6d-98f1-02f0-08ddc0907c33"

[[deps.Base64]]
uuid = "2a0f44e3-6c83-55bd-87e4-b1978d98bd5f"

[[deps.ChainRulesCore]]
deps = ["Compat", "LinearAlgebra"]
git-tree-sha1 = "e0af648f0692ec1691b5d094b8724ba1346281cf"
uuid = "d360d2e6-b24c-11e9-a2a3-2a2ae2dbcce4"
version = "1.18.0"
weakdeps = ["SparseArrays"]

    [deps.ChainRulesCore.extensions]
    ChainRulesCoreSparseArraysExt = "SparseArrays"

[[deps.Compat]]
deps = ["TOML", "UUIDs"]
git-tree-sha1 = "c955881e3c981181362ae4088b35995446298b80"
uuid = "34da2185-b29b-5c13-b0c7-acf172513d20"
version = "4.14.0"
weakdeps = ["Dates", "LinearAlgebra"]

    [deps.Compat.extensions]
    CompatLinearAlgebraExt = "LinearAlgebra"

[[deps.CompilerSupportLibraries_jll]]
deps = ["Artifacts", "Libdl"]
uuid = "e66e0078-7015-5450-92f7-15fbd957f2ae"
<<<<<<< HEAD
version = "1.0.5+0"
=======
version = "1.1.0+0"
>>>>>>> e146f43e

[[deps.DataStructures]]
deps = ["Compat", "InteractiveUtils", "OrderedCollections"]
git-tree-sha1 = "1d0a14036acb104d9e89698bd408f63ab58cdc82"
uuid = "864edb3b-99cc-5e75-8d2d-829cb0a9cfe8"
version = "0.18.20"

[[deps.Dates]]
deps = ["Printf"]
uuid = "ade2ca70-3891-5945-98fb-dc099432e06a"

[[deps.DelimitedFiles]]
deps = ["Mmap"]
git-tree-sha1 = "9e2f36d3c96a820c678f2f1f1782582fcf685bae"
uuid = "8bb1440f-4735-579b-a4ab-409b98df4dab"
version = "1.9.1"

[[deps.Distances]]
deps = ["LinearAlgebra", "Statistics", "StatsAPI"]
git-tree-sha1 = "66c4c81f259586e8f002eacebc177e1fb06363b0"
uuid = "b4f34e82-e78d-54a5-968a-f98e89d6e8f7"
<<<<<<< HEAD
version = "0.10.10"
weakdeps = ["ChainRulesCore", "SparseArrays"]
=======
version = "0.10.11"
>>>>>>> e146f43e

    [deps.Distances.extensions]
    DistancesChainRulesCoreExt = "ChainRulesCore"
    DistancesSparseArraysExt = "SparseArrays"

[[deps.Downloads]]
deps = ["ArgTools", "FileWatching", "LibCURL", "NetworkOptions"]
uuid = "f43a241f-c20a-4ad4-852c-f6b1247861c6"
version = "1.6.0"

[[deps.ExprTools]]
git-tree-sha1 = "27415f162e6028e81c72b82ef756bf321213b6ec"
uuid = "e2ba6199-217a-4e67-a87a-7c52f15ade04"
version = "0.1.10"

[[deps.FileWatching]]
uuid = "7b1f6079-737a-58dc-b8bc-7a2ca5c1b5ee"

[[deps.Format]]
git-tree-sha1 = "9c68794ef81b08086aeb32eeaf33531668d5f5fc"
uuid = "1fa38f19-a742-5d3f-a2b9-30dd87b9d5f8"
version = "1.3.7"

[[deps.GPUArraysCore]]
deps = ["Adapt"]
git-tree-sha1 = "2d6ca471a6c7b536127afccfa7564b5b39227fe0"
uuid = "46192b85-c4d5-4398-a991-12ede77f4527"
version = "0.1.5"

[[deps.InteractiveUtils]]
deps = ["Markdown"]
uuid = "b77e0a4c-d291-57a0-90e8-8db25a27a240"

[[deps.JLLWrappers]]
deps = ["Artifacts", "Preferences"]
git-tree-sha1 = "7e5d6779a1e09a36db2a7b6cff50942a0a7d0fca"
uuid = "692b3bcd-3c85-4b1f-b108-f13ce0eb3210"
version = "1.5.0"

[[deps.KrylovKit]]
deps = ["ChainRulesCore", "GPUArraysCore", "LinearAlgebra", "Printf"]
git-tree-sha1 = "1a5e1d9941c783b0119897d29f2eb665d876ecf3"
uuid = "0b1a1467-8014-51b9-945f-bf0ae24f4b77"
version = "0.6.0"

[[deps.LaTeXStrings]]
git-tree-sha1 = "50901ebc375ed41dbf8058da26f9de442febbbec"
uuid = "b964fa9f-0449-5b57-a5c2-d3ea65f4040f"
version = "1.3.1"

[[deps.Latexify]]
deps = ["Format", "InteractiveUtils", "LaTeXStrings", "MacroTools", "Markdown", "OrderedCollections", "Requires"]
git-tree-sha1 = "e0b5cd21dc1b44ec6e64f351976f961e6f31d6c4"
uuid = "23fbe1c1-3f47-55db-b15f-69d7ec21a316"
version = "0.16.3"

    [deps.Latexify.extensions]
    DataFramesExt = "DataFrames"
    SymEngineExt = "SymEngine"

    [deps.Latexify.weakdeps]
    DataFrames = "a93c6f00-e57d-5684-b7b6-d8193f3e46c0"
    SymEngine = "123dc426-2d89-5057-bbad-38513e3affd8"

[[deps.LibCURL]]
deps = ["LibCURL_jll", "MozillaCACerts_jll"]
uuid = "b27032c2-a3e7-50c8-80cd-2d36dbcbfd21"
version = "0.6.4"

[[deps.LibCURL_jll]]
deps = ["Artifacts", "LibSSH2_jll", "Libdl", "MbedTLS_jll", "Zlib_jll", "nghttp2_jll"]
uuid = "deac9b47-8bc7-5906-a0fe-35ac56dc84c0"
version = "8.4.0+0"

[[deps.LibGit2]]
deps = ["Base64", "LibGit2_jll", "NetworkOptions", "Printf", "SHA"]
uuid = "76f85450-5226-5b5a-8eaa-529ad045b433"

[[deps.LibGit2_jll]]
deps = ["Artifacts", "LibSSH2_jll", "Libdl", "MbedTLS_jll"]
uuid = "e37daf67-58a4-590a-8e99-b0245dd2ffc5"
version = "1.6.4+0"

[[deps.LibSSH2_jll]]
deps = ["Artifacts", "Libdl", "MbedTLS_jll"]
uuid = "29816b5a-b9ab-546f-933c-edad1886dfa8"
version = "1.11.0+1"

[[deps.Libdl]]
uuid = "8f399da3-3557-5675-b5ff-fb832c97cbdb"

[[deps.LinearAlgebra]]
deps = ["Libdl", "OpenBLAS_jll", "libblastrampoline_jll"]
uuid = "37e2e46d-f89d-539d-b4ee-838fcccc9c8e"

[[deps.Logging]]
uuid = "56ddb016-857b-54e1-b83d-db4d58db5568"

[[deps.LuxurySparse]]
deps = ["LinearAlgebra", "Random", "SparseArrays", "StaticArrays"]
git-tree-sha1 = "84ce2a2a25c8a4561ef19a1a8be3c9305661fa08"
uuid = "d05aeea4-b7d4-55ac-b691-9e7fabb07ba2"
version = "0.7.4"

[[deps.MacroTools]]
deps = ["Markdown", "Random"]
git-tree-sha1 = "2fa9ee3e63fd3a4f7a9a4f4744a52f4856de82df"
uuid = "1914dd2f-81c6-5fcd-8719-6d5c9610ff09"
version = "0.5.13"

[[deps.Markdown]]
deps = ["Base64"]
uuid = "d6f4376e-aef5-505a-96c1-9c027394607a"

[[deps.MbedTLS_jll]]
deps = ["Artifacts", "Libdl"]
uuid = "c8ffd9c3-330d-5841-b78e-0817d7145fa1"
version = "2.28.2+1"

[[deps.Mmap]]
uuid = "a63ad114-7e13-5084-954f-fe012c677804"

[[deps.MozillaCACerts_jll]]
uuid = "14a3606d-f60d-562e-9121-12d972cd8159"
version = "2023.1.10"

[[deps.NearestNeighbors]]
deps = ["Distances", "StaticArrays"]
git-tree-sha1 = "ded64ff6d4fdd1cb68dfcbb818c69e144a5b2e4c"
uuid = "b8a86587-4115-5ab1-83bc-aa920d37bbce"
version = "0.4.16"

[[deps.NetworkOptions]]
uuid = "ca575930-c2e3-43a9-ace4-1e988b2c1908"
version = "1.2.0"

[[deps.OpenBLAS_jll]]
deps = ["Artifacts", "CompilerSupportLibraries_jll", "Libdl"]
uuid = "4536629a-c528-5b80-bd46-f80d51c5b363"
version = "0.3.23+4"

[[deps.OrderedCollections]]
git-tree-sha1 = "dfdf5519f235516220579f949664f1bf44e741c5"
uuid = "bac558e1-5e72-5ebc-8fee-abe8a469f55d"
version = "1.6.3"

[[deps.Pkg]]
deps = ["Artifacts", "Dates", "Downloads", "FileWatching", "LibGit2", "Libdl", "Logging", "Markdown", "Printf", "REPL", "Random", "SHA", "Serialization", "TOML", "Tar", "UUIDs", "p7zip_jll"]
uuid = "44cfe95a-1eb2-52ea-b672-e2afdf69b78f"
<<<<<<< HEAD
version = "1.9.2"
=======
version = "1.10.0"
>>>>>>> e146f43e

[[deps.PrecompileTools]]
deps = ["Preferences"]
git-tree-sha1 = "5aa36f7049a63a1528fe8f7c3f2113413ffd4e1f"
uuid = "aea7be01-6a6a-4083-8856-8a6e6704d82a"
version = "1.2.1"

[[deps.Preferences]]
deps = ["TOML"]
git-tree-sha1 = "9306f6085165d270f7e3db02af26a400d580f5c6"
uuid = "21216c6a-2e73-6563-6e65-726566657250"
version = "1.4.3"

[[deps.Printf]]
deps = ["Unicode"]
uuid = "de0858da-6303-5e67-8744-51eddeeeb8d7"

[[deps.QuantumLattices]]
deps = ["DataStructures", "DelimitedFiles", "Format", "LaTeXStrings", "Latexify", "LinearAlgebra", "NearestNeighbors", "Printf", "Random", "RecipesBase", "Serialization", "SparseArrays", "StaticArrays", "TimerOutputs"]
git-tree-sha1 = "f0df9751d525f80acd556e45e5248df12d39d8b3"
uuid = "78ae1a1f-1d5d-5174-b61c-66e31b2346dc"
version = "0.9.14"

[[deps.REPL]]
deps = ["InteractiveUtils", "Markdown", "Sockets", "Unicode"]
uuid = "3fa0cd96-eef1-5676-8a61-b3b8758bbffb"

[[deps.Random]]
deps = ["SHA"]
uuid = "9a3f8284-a2c9-5f02-9a11-845980a1fd5c"

[[deps.RecipesBase]]
deps = ["PrecompileTools"]
git-tree-sha1 = "5c3d09cc4f31f5fc6af001c250bf1278733100ff"
uuid = "3cdcf5f2-1ef4-517c-9805-6587b60abb01"
version = "1.3.4"

[[deps.Requires]]
deps = ["UUIDs"]
git-tree-sha1 = "838a3a4188e2ded87a4f9f184b4b0d78a1e91cb7"
uuid = "ae029012-a4dd-5104-9daa-d747884805df"
version = "1.3.0"

[[deps.SHA]]
uuid = "ea8e919c-243c-51af-8825-aaa63cd721ce"
version = "0.7.0"

[[deps.Serialization]]
uuid = "9e88b42a-f829-5b0c-bbe9-9e923198166b"

[[deps.Sockets]]
uuid = "6462fe0b-24de-5631-8697-dd941f90decc"

[[deps.SparseArrays]]
deps = ["Libdl", "LinearAlgebra", "Random", "Serialization", "SuiteSparse_jll"]
uuid = "2f01184e-e22b-5df5-ae63-d93ebab69eaf"
version = "1.10.0"

[[deps.StaticArrays]]
deps = ["LinearAlgebra", "PrecompileTools", "Random", "StaticArraysCore"]
git-tree-sha1 = "bf074c045d3d5ffd956fa0a461da38a44685d6b2"
uuid = "90137ffa-7385-5640-81b9-e52037218182"
version = "1.9.3"

    [deps.StaticArrays.extensions]
    StaticArraysChainRulesCoreExt = "ChainRulesCore"
    StaticArraysStatisticsExt = "Statistics"

    [deps.StaticArrays.weakdeps]
    ChainRulesCore = "d360d2e6-b24c-11e9-a2a3-2a2ae2dbcce4"
    Statistics = "10745b16-79ce-11e8-11f9-7d13ad32a3b2"

[[deps.StaticArraysCore]]
git-tree-sha1 = "36b3d696ce6366023a0ea192b4cd442268995a0d"
uuid = "1e83bf80-4336-4d27-bf5d-d5a4f845583c"
version = "1.4.2"

[[deps.Statistics]]
deps = ["LinearAlgebra", "SparseArrays"]
uuid = "10745b16-79ce-11e8-11f9-7d13ad32a3b2"
version = "1.10.0"

[[deps.StatsAPI]]
deps = ["LinearAlgebra"]
git-tree-sha1 = "1ff449ad350c9c4cbc756624d6f8a8c3ef56d3ed"
uuid = "82ae8749-77ed-4fe6-ae5f-f523153014b0"
version = "1.7.0"

[[deps.SuiteSparse_jll]]
deps = ["Artifacts", "Libdl", "libblastrampoline_jll"]
uuid = "bea87d4a-7f5b-5778-9afe-8cc45184846c"
version = "7.2.1+1"

[[deps.TOML]]
deps = ["Dates"]
uuid = "fa267f1f-6049-4f14-aa54-33bafae1ed76"
version = "1.0.3"

[[deps.Tar]]
deps = ["ArgTools", "SHA"]
uuid = "a4e569a6-e804-4fa4-b0f3-eef7a1d5b13e"
version = "1.10.0"

[[deps.TimerOutputs]]
deps = ["ExprTools", "Printf"]
git-tree-sha1 = "f548a9e9c490030e545f72074a41edfd0e5bcdd7"
uuid = "a759f4b9-e2f1-59dc-863e-4aeb61b1ea8f"
version = "0.5.23"

[[deps.UUIDs]]
deps = ["Random", "SHA"]
uuid = "cf7118a7-6976-5b1a-9a39-7adc72f591a4"

[[deps.Unicode]]
uuid = "4ec0a83e-493e-50e2-b9ac-8f72acf5a8f5"

[[deps.Zlib_jll]]
deps = ["Libdl"]
uuid = "83775a58-1f1d-513f-b197-d71354ab007a"
version = "1.2.13+1"

[[deps.libblastrampoline_jll]]
deps = ["Artifacts", "Libdl"]
uuid = "8e850b90-86db-534c-a0d3-1478176c7d93"
<<<<<<< HEAD
version = "5.8.0+0"
=======
version = "5.8.0+1"
>>>>>>> e146f43e

[[deps.nghttp2_jll]]
deps = ["Artifacts", "Libdl"]
uuid = "8e850ede-7688-5339-a07c-302acd2aaf8d"
version = "1.52.0+1"

[[deps.p7zip_jll]]
deps = ["Artifacts", "Libdl"]
uuid = "3f19e933-33d8-53b3-aaab-bd5110c3b7a0"
version = "17.4.0+2"<|MERGE_RESOLUTION|>--- conflicted
+++ resolved
@@ -1,24 +1,8 @@
 # This file is machine-generated - editing it directly is not advised
 
-<<<<<<< HEAD
-julia_version = "1.9.4"
-manifest_format = "2.0"
-project_hash = "7956cc3b849df4950f6d39ebcc99f3725f438366"
-
-[[deps.Adapt]]
-deps = ["LinearAlgebra", "Requires"]
-git-tree-sha1 = "02f731463748db57cc2ebfbd9fbc9ce8280d3433"
-uuid = "79e6a3ab-5dfb-504d-930d-738a2a938a0e"
-version = "3.7.1"
-weakdeps = ["StaticArrays"]
-
-    [deps.Adapt.extensions]
-    AdaptStaticArraysExt = "StaticArrays"
-=======
 julia_version = "1.10.2"
 manifest_format = "2.0"
 project_hash = "244fcc9295463f18c305152671255b822ed3fa30"
->>>>>>> e146f43e
 
 [[deps.ArgTools]]
 uuid = "0dad84c5-d112-42e6-8d28-ef12dabb789f"
@@ -65,11 +49,7 @@
 [[deps.CompilerSupportLibraries_jll]]
 deps = ["Artifacts", "Libdl"]
 uuid = "e66e0078-7015-5450-92f7-15fbd957f2ae"
-<<<<<<< HEAD
-version = "1.0.5+0"
-=======
 version = "1.1.0+0"
->>>>>>> e146f43e
 
 [[deps.DataStructures]]
 deps = ["Compat", "InteractiveUtils", "OrderedCollections"]
@@ -91,12 +71,7 @@
 deps = ["LinearAlgebra", "Statistics", "StatsAPI"]
 git-tree-sha1 = "66c4c81f259586e8f002eacebc177e1fb06363b0"
 uuid = "b4f34e82-e78d-54a5-968a-f98e89d6e8f7"
-<<<<<<< HEAD
-version = "0.10.10"
-weakdeps = ["ChainRulesCore", "SparseArrays"]
-=======
 version = "0.10.11"
->>>>>>> e146f43e
 
     [deps.Distances.extensions]
     DistancesChainRulesCoreExt = "ChainRulesCore"
@@ -246,11 +221,7 @@
 [[deps.Pkg]]
 deps = ["Artifacts", "Dates", "Downloads", "FileWatching", "LibGit2", "Libdl", "Logging", "Markdown", "Printf", "REPL", "Random", "SHA", "Serialization", "TOML", "Tar", "UUIDs", "p7zip_jll"]
 uuid = "44cfe95a-1eb2-52ea-b672-e2afdf69b78f"
-<<<<<<< HEAD
-version = "1.9.2"
-=======
 version = "1.10.0"
->>>>>>> e146f43e
 
 [[deps.PrecompileTools]]
 deps = ["Preferences"]
@@ -375,11 +346,7 @@
 [[deps.libblastrampoline_jll]]
 deps = ["Artifacts", "Libdl"]
 uuid = "8e850b90-86db-534c-a0d3-1478176c7d93"
-<<<<<<< HEAD
-version = "5.8.0+0"
-=======
 version = "5.8.0+1"
->>>>>>> e146f43e
 
 [[deps.nghttp2_jll]]
 deps = ["Artifacts", "Libdl"]
